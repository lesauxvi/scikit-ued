# -*- coding: utf-8 -*-
"""
Parallelization utilities.

Functional programming-style `map` and `reduce` procedures are easily
parallelizable. The speed gain of parallelization can offset the
cost of spawning multiple processes for large iterables.
"""
from collections.abc import Sized
from functools import partial, reduce
import multiprocessing as mp

def chunked(iterable, chunksize = 1):
	"""
	Generator yielding multiple iterables of length 'chunksize'.

	Parameters
	----------
	iterable : iterable
		Must be a sized iterable, otherwise the iterable is consumed.
	chunksize : int, optional
	"""
	if not isinstance(iterable, Sized):
		iterable = tuple(iterable)
	length = len(iterable)
	for ndx in range(0, length, chunksize):
		yield iterable[ndx:min(ndx + chunksize, length)]

def preduce(func, iterable, args = tuple(), kwargs = dict(), processes = None):
<<<<<<< HEAD
=======
	"""
	Parallel application of the reduce function, with keyword arguments.

	Parameters
	----------
	func : callable
		Function to be applied to every element of `iterable`.
	iterable : iterable
		Iterable of items to be reduced. Generators are consumed.
	args : tuple
		Positional arguments of `function`.
	kwargs : dictionary, optional
		Keyword arguments of `function`.
	processes : int or None, optional
		Number of processes to use. If `None`, maximal number of processes
		is used. 

	Returns
	-------
	reduced : object

	Notes
	-----
	If `processes` is 1, `preduce` is equivalent to functools.reduce with the
	added benefit of using `args` and `kwargs`, but `initializer` is not supported.
	"""
	func = partial(func, *args, **kwargs)

	if processes == 1:
		return reduce(func, iterable)

	if not isinstance(iterable, Sized):
		iterable = tuple(iterable)

	with mp.Pool(processes) as pool:
		chunksize = max(1, int(len(iterable)/pool._processes))
		
		res = pool.imap_unordered(partial(reduce, func), tuple(chunked(iterable, chunksize)))
		return reduce(func, res)

def pmap(func, iterable, args = tuple(), kwargs = dict(), processes = None):
>>>>>>> b03ed2fe
	"""
	Parallel application of the reduce function, with keyword arguments.

	Parameters
	----------
	func : callable
		Function to be applied to every element of `iterable`.
	iterable : iterable
		Iterable of items to be reduced. Generators are consumed.
	args : tuple
		Positional arguments of `function`.
	kwargs : dictionary, optional
		Keyword arguments of `function`.
	processes : int or None, optional
		Number of processes to use. If `None`, maximal number of processes
		is used. 

	Returns
	-------
	reduced : object

	Notes
	-----
	If `processes` is 1, `preduce` is equivalent to functools.reduce with the
	added benefit of using `args` and `kwargs`, but `initializer` is not supported.
	"""
<<<<<<< HEAD
	func = partial(func, *args, **kwargs)

=======
>>>>>>> b03ed2fe
	if processes == 1:
		return reduce(func, iterable)

	with mp.Pool(processes) as pool:
<<<<<<< HEAD
		if isinstance(iterable, Sized):
			chunksize = max(1, int(len(iterable)/pool._processes))
		else:
			chunksize = 1
		
		res = pool.imap_unordered(partial(reduce, func), tuple(chunked(iterable, chunksize)))
		return reduce(func, res)

def pmap(func, iterable, args = tuple(), kwargs = dict(), processes = None):
	"""
	Parallel application of a function with keyword arguments. Based on 
	multiprocessing.Pool.imap.

	Parameters
	----------
	func : callable
		Function to be applied to every element of `iterable`.
	iterable : iterable
		Iterable of items to be mapped.
	args : tuple, optional
		Positional arguments of `function`.
	kwargs : dictionary, optional
		Keyword arguments of `function`.
	processes : int or None, optional
		Number of processes to use. If `None`, maximal number of processes
		is used. 

	Yields
	------
	Mapped values.

	Notes
	-----
	If `processes` is 1, `pmap` reduces to `map`, with the added benefit of
	of using `kwargs`
	"""
	func = partial(func, *args, **kwargs)

	if processes == 1:
		yield from map(func, iterable)
	
	with mp.Pool(processes) as pool:
		if isinstance(iterable, Sized):
			chunksize = max(1, int(len(iterable)/pool._processes))
		else:
			chunksize = 1

		yield from  pool.imap(func = func, iterable = iterable, chunksize = chunksize)
=======
		chunksize = max(1, int(len(iterable)/pool._processes))

		map_func = pool.map
		if args:
			map_func = pool.starmap
			iterable = ((i,) + args for i in iterable)

		return map_func(func = partial(func, **kwargs), 
						iterable = iterable, 
						chunksize = chunksize)
>>>>>>> b03ed2fe
<|MERGE_RESOLUTION|>--- conflicted
+++ resolved
@@ -27,8 +27,6 @@
 		yield iterable[ndx:min(ndx + chunksize, length)]
 
 def preduce(func, iterable, args = tuple(), kwargs = dict(), processes = None):
-<<<<<<< HEAD
-=======
 	"""
 	Parallel application of the reduce function, with keyword arguments.
 
@@ -60,53 +58,7 @@
 	if processes == 1:
 		return reduce(func, iterable)
 
-	if not isinstance(iterable, Sized):
-		iterable = tuple(iterable)
-
 	with mp.Pool(processes) as pool:
-		chunksize = max(1, int(len(iterable)/pool._processes))
-		
-		res = pool.imap_unordered(partial(reduce, func), tuple(chunked(iterable, chunksize)))
-		return reduce(func, res)
-
-def pmap(func, iterable, args = tuple(), kwargs = dict(), processes = None):
->>>>>>> b03ed2fe
-	"""
-	Parallel application of the reduce function, with keyword arguments.
-
-	Parameters
-	----------
-	func : callable
-		Function to be applied to every element of `iterable`.
-	iterable : iterable
-		Iterable of items to be reduced. Generators are consumed.
-	args : tuple
-		Positional arguments of `function`.
-	kwargs : dictionary, optional
-		Keyword arguments of `function`.
-	processes : int or None, optional
-		Number of processes to use. If `None`, maximal number of processes
-		is used. 
-
-	Returns
-	-------
-	reduced : object
-
-	Notes
-	-----
-	If `processes` is 1, `preduce` is equivalent to functools.reduce with the
-	added benefit of using `args` and `kwargs`, but `initializer` is not supported.
-	"""
-<<<<<<< HEAD
-	func = partial(func, *args, **kwargs)
-
-=======
->>>>>>> b03ed2fe
-	if processes == 1:
-		return reduce(func, iterable)
-
-	with mp.Pool(processes) as pool:
-<<<<<<< HEAD
 		if isinstance(iterable, Sized):
 			chunksize = max(1, int(len(iterable)/pool._processes))
 		else:
@@ -154,16 +106,4 @@
 		else:
 			chunksize = 1
 
-		yield from  pool.imap(func = func, iterable = iterable, chunksize = chunksize)
-=======
-		chunksize = max(1, int(len(iterable)/pool._processes))
-
-		map_func = pool.map
-		if args:
-			map_func = pool.starmap
-			iterable = ((i,) + args for i in iterable)
-
-		return map_func(func = partial(func, **kwargs), 
-						iterable = iterable, 
-						chunksize = chunksize)
->>>>>>> b03ed2fe
+		yield from  pool.imap(func = func, iterable = iterable, chunksize = chunksize)